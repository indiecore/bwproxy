import urllib.request 
from PIL import Image, ImageDraw, ImageColor, ImageOps, ImageFilter, ImageChops, ImageEnhance

import numpy as np
from pprint import pprint

from ..classes import RGB, XY, LayoutData, LayoutType, ManaColors, FrameColors
from ..card_wrapper import LayoutCard
from ..dimensions import DRAW_SIZE, BORDER_START_OFFSET, TOKEN_ARC_WIDTH

FRAME_COLORS = {
    ManaColors.White: "#fff53f",
    ManaColors.Blue: "#127db4",
    ManaColors.Black: "#430163",
    ManaColors.Red: "#e13c32",
    ManaColors.Green: "#006732",
    FrameColors.Colorless: "#919799",
    FrameColors.Multicolor: "#d4af37",  # Multicolor / Gold
}
BLACK = (0, 0, 0)
WHITE = (255, 255, 255)

# Black frame

def drawStandardRectangle(pen: ImageDraw.ImageDraw, layout: LayoutData, bottom: int) -> None:
    """
    Draws a rectangle from the card's top left to the card's right and the bottom parameter.
    """
    pen.rectangle(
        (
            (layout.BORDER.CARD.LEFT, layout.BORDER.CARD.TOP),
            (layout.BORDER.CARD.RIGHT, bottom),
        ),
        outline=BLACK,
        width=DRAW_SIZE.BORDER,
    )

def drawCardArt(card:LayoutCard, pen: ImageDraw.Image, layout: LayoutData, bottom: int, threshold: int, blur_factor: int) -> None:
    url = card.art_crop;

    urllib.request.urlretrieve(url, "tmp-img.png")

    img = Image.open("tmp-img.png")

    grayImg = img.convert("L")
    
    grayImg = grayImg.filter(filter=ImageFilter.SMOOTH_MORE)
    
    if card.options and card.options.THRESHOLD >= 0:
        threshold = card.options.THRESHOLD

    thresholded = grayImg.point(lambda p : p > threshold and 255)

    inverted = grayImg.point(lambda i: 255 - i) # invert

    if (card.options and card.options.BLUR >= 0):
        blur_factor = card.options.BLUR

    blurredImage = inverted.filter(filter=ImageFilter.GaussianBlur(blur_factor))

    result = Image.fromarray(dodge(np.asarray(blurredImage), np.asarray(grayImg)))
    result = result.filter(filter=ImageFilter.SHARPEN)
    result = result.filter(filter=ImageFilter.EDGE_ENHANCE)

    result = ImageChops.multiply(thresholded, result)

    originalHeightRatio = img.width / img.height;
    imgHeight =  bottom - layout.SIZE.TITLE;

    result = result.resize((round(img.height * originalHeightRatio), imgHeight))
    xOffset = (card.layoutData.CARD_SIZE.h - result.width) // 2;
    pen.paste(
        result,
        (DRAW_SIZE.BORDER + xOffset, layout.BORDER.IMAGE)
    )

def dodge(front, back) -> np.ndarray:
    result=back*256.0/(256.0-front) 
    result[result>255]=255
    result[front==255]=255
    return result.astype('uint8')

def makeFrameBlack(
    card: LayoutCard
) -> Image.Image:
    """
    Creates a black frame on which we can draw the card,
    based on the card layout info
    """

    cardSize = card.layoutData.CARD_SIZE
    frame = Image.new("RGB", size=cardSize, color=WHITE)
    pen = ImageDraw.Draw(frame)
    # Card border
    pen.rectangle(((0, 0), cardSize), outline=BLACK, width=5)

    faceCount = 0;
    for face in card.card_faces:

        layoutData = face.layoutData
        rotation = layoutData.ROTATION
        if rotation is not None:
            frame = frame.transpose(rotation[0])

        pen = ImageDraw.Draw(frame)

<<<<<<< HEAD
        drawStandardRectangle(pen, layoutData, layoutData.BORDER.IMAGE)

        if not face.isTokenOrEmblem() and face.layout != LayoutType.LND:
            drawCardArt(card, frame, layoutData, layoutData.BORDER.TYPE, 40, 8)
=======
        drawArt = True
        
        if (face.isTokenOrEmblem() and face.layout != LayoutType.LND):
            drawArt = False

        if (drawArt and faceCount > 0 and face.layout == LayoutType.ADV):
            drawArt = False # We don't want to draw art for the second part of adventure cards.

        if drawArt:
            drawCardArt(card, frame, layoutData, 40, 8)
>>>>>>> 953c8e16

        drawStandardRectangle(pen, layoutData, layoutData.BORDER.TYPE)
        drawStandardRectangle(pen, layoutData, layoutData.BORDER.RULES.TOP)
        drawStandardRectangle(pen, layoutData, layoutData.BORDER.CREDITS)
        drawStandardRectangle(pen, layoutData, layoutData.BORDER.CARD.BOTTOM)

        if face.hasBottomData():
            pen.rectangle(
                (
                    (layoutData.BORDER.BOTTOM_BOX.LEFT, layoutData.BORDER.BOTTOM_BOX.TOP),
                    (layoutData.BORDER.BOTTOM_BOX.RIGHT, layoutData.BORDER.BOTTOM_BOX.BOTTOM)
                ),
                outline=BLACK,
                fill=WHITE,
                width=DRAW_SIZE.BORDER,
            )

        if face.layout == LayoutType.FUS:
            pen.rectangle(
                (
                    (layoutData.BORDER.FUSE.LEFT, layoutData.BORDER.FUSE.TOP),
                    (layoutData.BORDER.FUSE.RIGHT, layoutData.BORDER.FUSE.BOTTOM)
                ),
                outline=BLACK,
                fill=WHITE,
                width=DRAW_SIZE.BORDER,
            )

        if face.layout == LayoutType.ATR:
            pen.rectangle(
                (
                    (layoutData.BORDER.ATTRACTION.LEFT, layoutData.BORDER.ATTRACTION.TOP),
                    (layoutData.BORDER.ATTRACTION.RIGHT, layoutData.BORDER.ATTRACTION.BOTTOM)
                ),
                outline=BLACK,
                fill=WHITE,
                width=DRAW_SIZE.BORDER
            )
        if face.isTokenOrEmblem():
            pen.arc(
                (
                    # We need to offset this vertically because BORDER.IMAGE is the bottom pixel
                    # based on how it was drawn, while here we need the top pixel
                    layoutData.BORDER.CARD.LEFT,
                    layoutData.BORDER.IMAGE - BORDER_START_OFFSET,
                    layoutData.BORDER.CARD.RIGHT,
                    layoutData.BORDER.IMAGE + TOKEN_ARC_WIDTH - BORDER_START_OFFSET
                ),
                start=180,
                end=360,
                fill=BLACK,
                width=DRAW_SIZE.BORDER,
            )

        if rotation is not None:
            frame = frame.transpose(rotation[1])

        faceCount += 1

    return frame


# Colored frame utility function


def interpolateColor(color1: RGB, color2: RGB, weight: float) -> RGB:
    """
    Given two colors and a number between 0 and 1, returns the
    combination of those colors with that factor.

    Used to vary with continuity between the two colors:
    if the weight is 0, returns the first one;
    if the weigth is 1, returns the second.
    """
    assert 0 <= weight <= 1
    return tuple(int(a + (weight * (b - a))) for a, b in zip(color1, color2))


def makeColorTemplateSingleFace(card: LayoutCard, size: XY) -> Image.Image:
    """
    Create a new image of specified size that is completely colored.

    If monocolor, colorless or pentacolor the color is uniform,
    otherwise there's a gradient effect for all the card colors.

    """
    coloredTemplate = Image.new("RGB", size=size, color=WHITE)
    colors = card.colors

    pen = ImageDraw.Draw(coloredTemplate)

    if 1 < len(colors) < 5:
        imgColors = [ImageColor.getrgb(FRAME_COLORS[c]) for c in colors]
        # The length of each of the len(colors) - 1 color-shifting segments
        segmentLength = size.h // (len(imgColors) - 1)

        for columnIdx in range(size.h):
            # We could have a problem here if size.h is not divisible by 6
            # Since then it could happen that (size.h - 1) // segmentLength
            # is len(colors) - 1 which is out of bounds in the next rows
            # E.G. size.h = 7, len(colors) = 3 gives segmentLength = 3,
            # and colorIdx at the end will be 6 // 3 = 2
            colorIdx = columnIdx // segmentLength
            currentColor = imgColors[colorIdx]
            nextColor = imgColors[colorIdx + 1] if colorIdx < len(imgColors) else imgColors[colorIdx]
            pen.line(
                [(columnIdx, 0), (columnIdx, size.v)],
                interpolateColor(
                    currentColor,
                    nextColor,
                    (columnIdx % segmentLength) / segmentLength
                ),
                width=1,
            )

        return coloredTemplate

    if len(colors) == 0:
        imgColor = ImageColor.getrgb(FRAME_COLORS[FrameColors.Colorless])
    elif len(colors) == 1:
        imgColor = ImageColor.getrgb(FRAME_COLORS[colors[0]])
    else:
        # Card has 5 colors
        imgColor = ImageColor.getrgb(FRAME_COLORS[FrameColors.Multicolor])
    
    pen.rectangle(
        ((0, 0), (size.h, size.v)),
        fill=imgColor,
        outline=imgColor,
        width=1,
    )
    return coloredTemplate


def makeColorTemplate(card: LayoutCard) -> Image.Image:
    """
    Creates a template for two-colored card frames,
    with a color shift from the first color to the second.
    If the card is a split card variation, the template is separated in two parts,
    each one colored only with the single face colors.

    This template is used to set the colors in the real frame.
    """
    cardSize = card.layoutData.CARD_SIZE
    coloredTemplate = Image.new("RGB", size=cardSize, color=WHITE)

    if card.layout in [LayoutType.SPL, LayoutType.FUS, LayoutType.AFT]:
        # For split card variants, we create two different half-templates
        # based on the color of each individual face
        # (which are saved in halfImage) and paste them
        # onto the final template

        for face in card.card_faces:
            layoutData = face.layoutData
            rotation = layoutData.ROTATION
            if rotation is not None:
                coloredTemplate = coloredTemplate.transpose(rotation[0])

            size = XY(layoutData.SIZE.CARD.HORIZ, layoutData.SIZE.CARD.VERT)
            halfImage = makeColorTemplateSingleFace(card=face, size=size)
            coloredTemplate.paste(
                halfImage,
                box=(layoutData.BORDER.CARD.LEFT, layoutData.BORDER.CARD.TOP)
            )
            
            if rotation is not None:
                coloredTemplate = coloredTemplate.transpose(rotation[1])
            
        return coloredTemplate
    # Flip does not have multicolored cards, so I'm ignoring it
    # Adventure for now is monocolored or both parts are the same color
    else:
        return makeColorTemplateSingleFace(card=card, size=cardSize)


def makeFrameColored(card: LayoutCard) -> Image.Image:
    """
    Creates the black frame, and colors it by replacing each black pixel
    on the frame with the corresponding one in the colored template.
    """
    frame = makeFrameBlack(card=card)
    coloredTemplate = makeColorTemplate(card=card)
    # The mask parameter uses white to determine where to paste,
    # but since we want to paste on black, we take the negative of the image
    # (after converting it to greyscale)
    # This is significantly faster than checking the pixels one by one
    frame.paste(
        coloredTemplate,
        mask = ImageOps.invert(frame.convert("L"))
    )
    return frame

def makeFrame(card: LayoutCard, isColored: bool) -> Image.Image:
    """
    Creates the structural skeleton of the card, i.e. all the lines
    separating the different sections. This skeleton may be in black
    or colored, using a color gradient like the MTG card box borders.
    """
    if isColored:
        return makeFrameColored(card)
    else:
        return makeFrameBlack(card)<|MERGE_RESOLUTION|>--- conflicted
+++ resolved
@@ -104,12 +104,6 @@
 
         pen = ImageDraw.Draw(frame)
 
-<<<<<<< HEAD
-        drawStandardRectangle(pen, layoutData, layoutData.BORDER.IMAGE)
-
-        if not face.isTokenOrEmblem() and face.layout != LayoutType.LND:
-            drawCardArt(card, frame, layoutData, layoutData.BORDER.TYPE, 40, 8)
-=======
         drawArt = True
         
         if (face.isTokenOrEmblem() and face.layout != LayoutType.LND):
@@ -118,9 +112,10 @@
         if (drawArt and faceCount > 0 and face.layout == LayoutType.ADV):
             drawArt = False # We don't want to draw art for the second part of adventure cards.
 
+        drawStandardRectangle(pen, layoutData, layoutData.BORDER.IMAGE)
+
         if drawArt:
-            drawCardArt(card, frame, layoutData, 40, 8)
->>>>>>> 953c8e16
+            drawCardArt(card, frame, layoutData, layoutData.BORDER.TYPE, 40, 8)
 
         drawStandardRectangle(pen, layoutData, layoutData.BORDER.TYPE)
         drawStandardRectangle(pen, layoutData, layoutData.BORDER.RULES.TOP)
